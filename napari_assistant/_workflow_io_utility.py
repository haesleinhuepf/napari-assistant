from inspect import Signature, signature
from functools import partial
from napari.utils._magicgui import _make_choice_data_setter
from napari.types import ImageData, LabelsData
<<<<<<< HEAD
from napari_workflows import Workflow, WorkflowManager
from napari import Viewer

def initialise_root_functions(
    workflow: Workflow, 
    viewer: Viewer):
=======
from sqlalchemy import within_group
from ._gui._category_widget import (
    separate_argnames_by_type,
    category_args_bool,
    category_args_numeric,
    category_args_text,
)

# TODO rewrite all comments to display the right thing
def initialise_root_functions(workflow, viewer, button_size = 32):
>>>>>>> 11d8e0b3
    """
    Makes widgets for all functions which have a root image as input. The widgets are 
    added to the viewer and correct input images must be chosen to complete the loading
    of the workflow

    Parameters
    ----------
    workflow:
        napari-workflow object
    viewer:
        napari.Viewer instance
    """
    widget_dw = []

    # find all workflow steps with functions which have root images as an input
    root_functions = wf_steps_with_root_as_input(workflow)
    layer_names = [lay.name for lay in viewer.layers]

    # iterate over root function workflow steps
    for wf_step_name in root_functions:
        # get the fuction from the workflow step and change its signature to
        # the values specified by the workflow
        func = workflow._tasks[wf_step_name][0]

        # create the widget based on the adjusted function and turn off autocall
        # for functions with more than 1 input image
        sources = workflow.sources_of(wf_step_name)
        if len(sources) > 1:
            widget = make_flexible_gui(
                func, 
                viewer,
                autocall= False,
                button_size = button_size
            )
        else:
            widget = make_flexible_gui(
                func, 
                viewer,
                button_size=button_size,
            )

        # determine if all input images are in layer names
        sources_present = True
        for source in sources:
            if source not in layer_names:
                sources_present = False

        # if all input images are present in the layers we can preselct them
        if sources_present:
            dw = viewer.window.add_dock_widget(widget, name= wf_step_name[10:])
            set_choices(workflow= workflow,
                        wf_step_name= wf_step_name,
                        viewer= viewer,
                        widget= widget)
        
        
        else:
            # if the input images aren't present we will leave the dropdowns
            # open to chose the right image - TODO needs fixing
            '''
                # make a tooltip which tells the user to select the input image
                # specified by the workflow
                key_source_list = get_source_keywords_and_sources(workflow,
                                                                wf_step_name)
                for key, source in key_source_list:
                    widget[key].tooltip = f'Select {source} or equivalent'
            '''
            # add the final widget to the napari viewer
            dw = viewer.window.add_dock_widget(widget, name = wf_step_name[10:] + '<b> - SELECT INPUT</b>')
        
        # setting the right parameters
        cat_kwargs = category_kwargs(
            func,
            kwargs_of_wf_step(workflow,wf_step_name),
        )
        for k,v in cat_kwargs.items():
            widget[k].value = v
        

        # calling the widget with the correct input images
        widget()
        widget_dw.append((widget,dw))
    
    return widget_dw

<<<<<<< HEAD
def load_remaining_workflow(
    workflow: Workflow, 
    viewer: Viewer):
=======
def load_remaining_workflow(workflow, viewer, button_size):
>>>>>>> 11d8e0b3
    """
    Loads the remaining workflow once initialise_root_functions has been called with
    the same workflow and the same napari viewer

    Parameters
    ----------
    workflow:
        napari-workflow object
    viewer:
        napari.Viewer instance
    """
    # find all workflow steps with functions which have root images as an input
    root_functions = wf_steps_with_root_as_input(workflow)
    # get the layer object from the napari viewer
    layers = viewer.layers

    # start the iteration with the followers of the root functions
    followers = []
    widget_dw = []
    for root in root_functions:
        followers += workflow.followers_of(root)

    # iteration over followers: the list of followers gets bigger the more functions 
    # have been added with followers of their own
    for i,follower in enumerate(followers):
        # get current layer names
        layer_names = [str(lay) for lay in layers]
        # find all sources of the current function being added
        sources = workflow.sources_of(follower)

        # checking if we have all input images to the function in the napari layers
        sources_present = True
        for source in sources:
            if source not in layer_names:
                sources_present = False

        # if some input images are missing we will move to other functions first
        if not sources_present:
            if follower not in followers[i+1:]:
                followers.append(follower)

        # if all input images are there we can continue
        else:
            # get the fuction from the workflow step
            func = workflow._tasks[follower][0]

            # if more than one source is needed autocall needs to be set to false
            # in order to avoid crashing
            if len(sources) > 1:
                widget = make_flexible_gui(func, 
                                           viewer,
                                           autocall= False,
                                           button_size = button_size
                )
            else:
                widget = make_flexible_gui(func, 
                                           viewer, 
                                           button_size = button_size
                )

            # add the final widget to the napari viewer and set the input images in
            # the dropdown to the specified input images
            dw = viewer.window.add_dock_widget(widget, name= follower[10:])
            set_choices(workflow= workflow,
                        wf_step_name= follower,
                        viewer= viewer,
                        widget= widget)
            
            # setting the right parameters
            cat_kwargs = category_kwargs(
                func,
                kwargs_of_wf_step(workflow,follower),
            )
            for k,v in cat_kwargs.items():
                widget[k].value = v


            # calling the widget with the correct input images
            widget()

            widget_dw.append((widget,dw))
            # finding new followers of the current workflow step
            new_followers = workflow.followers_of(follower)

            # checking if the new followers are already in the que of workflow steps
            # to be added
            for new_follower in new_followers:
                if new_follower not in followers[i+1:]:
                    followers.append(new_follower)
        
    return widget_dw

<<<<<<< HEAD
# TODO remove
def load_workflow_undo_redo(
    new_workflow: Workflow, 
    viewer: Viewer):
    # init
    manager = WorkflowManager.install(viewer)

    # loading root functions
    init_undos = initialise_root_functions(new_workflow,viewer,undo_redo_loading=True)
    #for nothing in range(init_undos):
    #    manager.undo_redo_controller.undo()
    print(f'undos initialisation: {init_undos}') # TODO remove
    # loading remaining functions
    init_undos = load_remaining_workflow(new_workflow,viewer,undo_redo_loading=True)
    #for nothing in range(init_undos):
    #    manager.undo_redo_controller.undo()
    print(f'undos remaining workflow: {init_undos}') # TODO remove

def make_flexible_gui(func, viewer, wf_step_name, autocall = True):
=======
def make_flexible_gui(func, viewer, autocall = True, button_size = 32):
>>>>>>> 11d8e0b3
    """
    Function returns a widget with a GUI for the function provided in the parameters,
    that can be added to the napari viewer. Largely copied from @haesleinhuepf (I can't remember where though)
    

    Parameters
    ----------
    func: 
        input function to generate the gui for
    viewer:
        napari.Viewer instance to which the widget is added
    wf_step_name: str
        name of the workflow step matching the function
    autocall: Boolean
        sets the auto_call behaviour of the magicgui.magicgui function
    """
    gui = None
<<<<<<< HEAD
    name = wf_step_name[10:]
    sig = signature(func)

    @wraps(func)
    def worker_func(*iargs, **ikwargs):
        data = func(*iargs, **ikwargs)
        if data is None:
            return None

        target_layer = None

        if sig.return_annotation in [ImageData, "napari.types.ImageData", LabelsData, "napari.types.LabelsData"]:
            op_name = name
            new_name = f"Result of {op_name}"

            # we now search for a layer that has -this- magicgui attached to it
            try:
                # look for an existing layer
                target_layer = next(x for x in viewer.layers if x.source.widget is gui)
                target_layer.data = data
                target_layer.name = new_name
                # layer.translate = translate
            except StopIteration:
                # otherwise create a new one
                from napari.layers._source import layer_source
                with layer_source(widget=gui):
                    if sig.return_annotation in [ImageData, "napari.types.ImageData"]:
                        target_layer = viewer.add_image(data, name=new_name)
                    elif sig.return_annotation in [LabelsData, "napari.types.LabelsData"]:
                        target_layer = viewer.add_labels(data, name=new_name)

        if target_layer is not None:
            # update the workflow manager in case it's installed
            workflow_manager = WorkflowManager.install(viewer)
            workflow_manager.update(target_layer, func, *iargs, **ikwargs) 

            return None
        else:
            return data
=======
>>>>>>> 11d8e0b3

    from ._categories import get_category_of_function, get_name_of_function
    category = get_category_of_function(func)

    if category is None:
        raise ModuleNotFoundError("Cannot build user interface for not installed function " + str(func))
    else:
        from ._gui._category_widget import make_gui_for_category
        gui = make_gui_for_category(
            category, 
            viewer=viewer, 
            operation_name=get_name_of_function(func), 
            autocall=autocall, 
            button_size= button_size
        )

    return gui

def signature_w_kwargs_from_function(workflow, wf_step_name) -> Signature:
    """
    Returns a new signature for a function in which the default values are replaced
    with the arguments specified in the workflow. Input images are not not specified 
    in the signature as this can only be done with set_choices

    Parameters
    ----------
    workflow: 
        napari-workflows object containing the function
    wf_step_name: str
        key of the workflow step for which the signature should be generated
    """
    func     = workflow._tasks[wf_step_name][0]
    arg_vals = workflow._tasks[wf_step_name][1:]

    # getting the keywords corresponding to the values
    keyword_list = list(signature(func).parameters.keys())

    # creating the kwargs dict
    kw_dict = {}
    for kw, val in zip(keyword_list, arg_vals):
        kw_dict[kw] = val

    dict_keys = list(kw_dict.keys())    
    input_image_names = workflow.sources_of(wf_step_name)
    for name in dict_keys:
        if ((kw_dict[name] in input_image_names) and (name != 'viewer')):
            kw_dict.pop(name)

    return signature(partial(func, **kw_dict))

def set_choices(workflow, wf_step_name: str, viewer, widget):
    """
    Sets the choices for image drop down menu to the images specified by the workflow

    Parameters
    ----------
    workflow:
        napari-workflow object
    wf_step_name: str
        the string of the workflow step for which the choices in the widget will
        be modified
    viewer:
        napari.Viewer instance
    widget:
        the magicgui FunctionGui object for which the input choices should be changed
    """
    func = workflow._tasks[wf_step_name][0]
    args = workflow._tasks[wf_step_name][1:]
    sources = workflow.sources_of(wf_step_name)

    keyword_list = list(signature(func).parameters.keys())
    image_keywords = [(key,value) for key, value in zip(keyword_list,args) if value in sources]

    for i, (key, name) in enumerate(image_keywords):
        try:
            widget[key].choices = get_layers_data_of_name(name, viewer, widget[key])
        except AttributeError:
            widget["input" + str(i)].choices = get_layers_data_of_name(name, viewer, widget["input" + str(i)])


def get_layers_data_of_name(layer_name: str, viewer, gui):
    """
    Returns a choices dictionary which can be utilised to set an input image of a 
    widget with the function set_choices. code modified from napari/utils/_magicgui
    get_layers_data function.

    Parameters
    ----------
    layer_name: str
        the layer which should be selected as the only choice in a drop down menu
    viewer:
        napari.Viewer instance
    gui:
        magicgui Combobox instance for which the choices should
    """
    choices = []
    for layer in [x for x in viewer.layers if str(x) == layer_name]:
        choice_key = f'{layer.name}'
        choices.append((choice_key, layer.data))
        layer.events.data.connect(_make_choice_data_setter(gui, choice_key))

    return choices

def wf_steps_with_root_as_input(workflow):
    """
    Returns a list of workflow steps that have root images as an input

    Parameters
    ----------
    workflow: 
        napari_workflows Workflow class
    """
    roots = workflow.roots()
    wf_step_with_rootinput = []
    for result, task in workflow._tasks.items():
            for source in task:
                if isinstance(source, str):
                    if source in roots:
                        wf_step_with_rootinput.append(result)
                        break
    return wf_step_with_rootinput

# TODO modify for category guis 
def get_source_keywords_and_sources(workflow, wf_step_name):
    """
    Returns a list of tuples containing (function_keyword, image_name) for all 
    sources of a workflow step with name: wf_step_name

    Parameters
    ----------
    workflow: 
        napari_workflows Workflow class
    wf_step_name: str
        name of the workflow step for which function keywords and image names
        should be returned
    """
    func = workflow._tasks[wf_step_name][0]
    args = workflow._tasks[wf_step_name][1:]
    
    sources = workflow.sources_of(wf_step_name)
    keyword_list = list(signature(func).parameters.keys())
    image_keywords = [(key,value) for key, value in zip(keyword_list,args) if value in sources]
    
    return image_keywords



def category_kwargs(func,kwargs):
    category_kwargs = {}
    new_sig = signature(func)
    # get the names of positional parameters in the new operation
    param_names, numeric_param_names, bool_param_names, str_param_names = separate_argnames_by_type(
        new_sig.parameters.items())

    # go through all parameters and collect their values in an args-array
    num_count = 0
    str_count = 0
    bool_count = 0
    for key in param_names: 
        if key in numeric_param_names:
            category_kwargs[category_args_numeric[num_count]] = kwargs[key]
            num_count = num_count + 1
        elif key in bool_param_names:
            category_kwargs[category_args_bool[bool_count]] = kwargs[key]
            bool_count = bool_count + 1
        elif key in str_param_names:
            category_kwargs[category_args_text[str_count]] = kwargs[key]
            str_count = str_count + 1
    return category_kwargs

def kwargs_of_wf_step(workflow,wf_step_name):
    func     = workflow._tasks[wf_step_name][0]
    arg_vals = workflow._tasks[wf_step_name][1:]

    # getting the keywords corresponding to the values
    keyword_list = list(signature(func).parameters.keys())

    # creating the kwargs dict
    kw_dict = {}
    for kw, val in zip(keyword_list, arg_vals):
        kw_dict[kw] = val
        
    return kw_dict
<|MERGE_RESOLUTION|>--- conflicted
+++ resolved
@@ -2,14 +2,6 @@
 from functools import partial
 from napari.utils._magicgui import _make_choice_data_setter
 from napari.types import ImageData, LabelsData
-<<<<<<< HEAD
-from napari_workflows import Workflow, WorkflowManager
-from napari import Viewer
-
-def initialise_root_functions(
-    workflow: Workflow, 
-    viewer: Viewer):
-=======
 from sqlalchemy import within_group
 from ._gui._category_widget import (
     separate_argnames_by_type,
@@ -17,10 +9,11 @@
     category_args_numeric,
     category_args_text,
 )
+from napari import Viewer
+from napari_workflows import Workflow, WorkflowManager
 
 # TODO rewrite all comments to display the right thing
 def initialise_root_functions(workflow, viewer, button_size = 32):
->>>>>>> 11d8e0b3
     """
     Makes widgets for all functions which have a root image as input. The widgets are 
     added to the viewer and correct input images must be chosen to complete the loading
@@ -106,13 +99,7 @@
     
     return widget_dw
 
-<<<<<<< HEAD
-def load_remaining_workflow(
-    workflow: Workflow, 
-    viewer: Viewer):
-=======
 def load_remaining_workflow(workflow, viewer, button_size):
->>>>>>> 11d8e0b3
     """
     Loads the remaining workflow once initialise_root_functions has been called with
     the same workflow and the same napari viewer
@@ -205,7 +192,6 @@
         
     return widget_dw
 
-<<<<<<< HEAD
 # TODO remove
 def load_workflow_undo_redo(
     new_workflow: Workflow, 
@@ -224,10 +210,7 @@
     #    manager.undo_redo_controller.undo()
     print(f'undos remaining workflow: {init_undos}') # TODO remove
 
-def make_flexible_gui(func, viewer, wf_step_name, autocall = True):
-=======
 def make_flexible_gui(func, viewer, autocall = True, button_size = 32):
->>>>>>> 11d8e0b3
     """
     Function returns a widget with a GUI for the function provided in the parameters,
     that can be added to the napari viewer. Largely copied from @haesleinhuepf (I can't remember where though)
@@ -245,48 +228,6 @@
         sets the auto_call behaviour of the magicgui.magicgui function
     """
     gui = None
-<<<<<<< HEAD
-    name = wf_step_name[10:]
-    sig = signature(func)
-
-    @wraps(func)
-    def worker_func(*iargs, **ikwargs):
-        data = func(*iargs, **ikwargs)
-        if data is None:
-            return None
-
-        target_layer = None
-
-        if sig.return_annotation in [ImageData, "napari.types.ImageData", LabelsData, "napari.types.LabelsData"]:
-            op_name = name
-            new_name = f"Result of {op_name}"
-
-            # we now search for a layer that has -this- magicgui attached to it
-            try:
-                # look for an existing layer
-                target_layer = next(x for x in viewer.layers if x.source.widget is gui)
-                target_layer.data = data
-                target_layer.name = new_name
-                # layer.translate = translate
-            except StopIteration:
-                # otherwise create a new one
-                from napari.layers._source import layer_source
-                with layer_source(widget=gui):
-                    if sig.return_annotation in [ImageData, "napari.types.ImageData"]:
-                        target_layer = viewer.add_image(data, name=new_name)
-                    elif sig.return_annotation in [LabelsData, "napari.types.LabelsData"]:
-                        target_layer = viewer.add_labels(data, name=new_name)
-
-        if target_layer is not None:
-            # update the workflow manager in case it's installed
-            workflow_manager = WorkflowManager.install(viewer)
-            workflow_manager.update(target_layer, func, *iargs, **ikwargs) 
-
-            return None
-        else:
-            return data
-=======
->>>>>>> 11d8e0b3
 
     from ._categories import get_category_of_function, get_name_of_function
     category = get_category_of_function(func)
