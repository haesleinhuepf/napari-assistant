from __future__ import annotations

from inspect import Parameter, Signature, signature

from qtpy import QtCore
from qtpy.QtCore import QTimer
from qtpy.QtWidgets import QDoubleSpinBox, QComboBox, QWidget

from typing import Any, Optional, TYPE_CHECKING, Sequence
from functools import partial

import toolz
from loguru import logger
from magicgui import magicgui
from typing_extensions import Annotated
import napari
import numpy as np

from .._categories import Category, find_function, get_name_of_function
from qtpy.QtWidgets import QPushButton, QDockWidget

try:
    import pyclesperanto_prototype as cle
    Image_type = cle.Image
except:
    Image_type = np.ndarray

if TYPE_CHECKING:
    from napari.layers import Layer
    from napari import Viewer

VIEWER_PARAM = "viewer"
OP_NAME_PARAM = "op_name"
OP_ID = "op_id"

# We currently support operations with up to 6 numeric parameters, 3 booleans and 3 strings (see lists below)
FloatRange = Annotated[float, {"min": np.finfo(np.float32).min, "max": np.finfo(np.float32).max}]
BoolType = Annotated[bool, {}]
StringType = Annotated[str, {}]
PositiveFloatRange = Annotated[float, {"min": 0, "max": np.finfo(np.float32).max}]
category_args = [
    ("x", FloatRange, 0),
    ("y", FloatRange, 0),
    ("z", FloatRange, 0),
    ("u", FloatRange, 0),
    ("v", FloatRange, 0),
    ("w", FloatRange, 0),
    ("a", BoolType, False),
    ("b", BoolType, False),
    ("c", BoolType, False),
    ("d", BoolType, False),
    ("e", BoolType, False),
    ("f", BoolType, False),
    ("g", BoolType, False),
    ("h", BoolType, False),
    ("i", BoolType, False),
    ("j", BoolType, False),
    ("k", StringType, ""),
    ("l", StringType, ""),
    ("m", StringType, ""),
]
category_args_numeric = ["x", "y", "z", "u", "v", "w"]
category_args_bool = ["a", "b", "c", "d", "e", "f", "g","h","i","j"]
category_args_text = ["k", "l", "m"]

def num_positional_args(func, types=[np.ndarray, napari.types.ImageData, napari.types.LabelsData, Image_type, int, str, float, bool]) -> int:
    params = signature(func).parameters
    return len([p for p in params.values() if p.annotation in types])

def kwarg_key_adapter(func):
    '''
    Returns a dictionary mapping keywords between the category kwarg keys used
    by the napari assistant to the kwarg keys of the input functions as well
    as the reverse mapping.

    Parameters
    ----------

    func: function
        the function for which the mapping should be generated
    '''
    adapter = {}
    sig = signature(func)
    items = sig.parameters.items()
    # get the names of positional parameters in the new operation
    param_names, numeric_param_names, bool_param_names, str_param_names = separate_argnames_by_type(
        items)

    # go through all parameters and collect their values in an args-array
    num_count = 0
    str_count = 0
    bool_count = 0
    for key in param_names: 
        if key in numeric_param_names:
            adapter[category_args_numeric[num_count]] = key
            adapter[key] = category_args_numeric[num_count]
            num_count += 1
        elif key in bool_param_names:
            adapter[category_args_bool[bool_count]] = key
            adapter[key] = category_args_bool[bool_count]
            bool_count += 1
        elif key in str_param_names:
            adapter[category_args_text[str_count]] = key
            adapter[key] = category_args_text[str_count]
            str_count += 1

    other_count = 0    
    other_param_names = [
        name
        for name, param in items
        if param.annotation not in {int, str, float, bool}
    ]
    for key in other_param_names:
        adapter["input" + str(other_count)] = key
        adapter[key] = "input" + str(other_count)
        other_count += 1

    return adapter

@logger.catch
def call_op(op_name: str, inputs: Sequence[Layer], timepoint : int = None, viewer: napari.Viewer = None, **kwargs) -> np.ndarray:
    """Call operation `op_name` with specified inputs and args.

    Takes care of transfering data to GPU and omitting extra positional args

    Parameters
    ----------
    op_name : str
        name of operation to execute.
    inputs : Sequence[Layer]
        The napari layer inputs

    Returns
    -------
    np.ndarray
        result image
    """

    if not inputs or inputs[0] is None:
        return

    # transfer data to gpu
    if timepoint is None:
        i0 = inputs[0].data
        gpu_ins = [i.data if i is not None else i0 for i in inputs]
    else:
        i0 = inputs[0].data[timepoint] if len(inputs[0].data.shape) == 4 else inputs[0].data
        gpu_ins = [(i.data[timepoint] if len(i.data.shape) == 4 else i.data if i is not None else i0) for i in inputs]

    # convert 3d-1-slice-data into 2d data
    # to support 2d timelapse data
    gpu_ins = [i if len(i.shape) != 3 or i.shape[0] != 1 else i [0] for i in gpu_ins]

    # call actual cle function ignoring extra positional args
    cle_function = find_function(op_name)
    nargs = num_positional_args(cle_function)

    new_sig = signature(cle_function)
    adapter = kwarg_key_adapter(cle_function)
    # get the names of positional parameters in the new operation
    param_names, foo, bar, foobar = separate_argnames_by_type(
        new_sig.parameters.items())
    
    args = tuple([kwargs[adapter[key]] for key in param_names])

    if cle_function.__module__ == "pyclesperanto_prototype":
        # todo: we should handle all functions equally
        gpu_out = None

        logger.info(f"{op_name}(..., {', '.join(map(str, args))})")
        args = ((*gpu_ins, gpu_out) + args)[:nargs]
        gpu_out = cle_function(*args)

        # return output
        return gpu_out, args
    else:
        args = (*gpu_ins, *args)[:nargs+1]

        import inspect
        sig = inspect.signature(cle_function)

        # pass viewer if requested
        kwargs = {}
        for k, v in sig.parameters.items():
            if k == "viewer" or k == "napari_viewer" or "napari.viewer.Viewer" in str(v):
                kwargs[k] = viewer

        # Make sure that the annotated types are really passed to a given function
        for i, k in enumerate(list(sig.parameters.keys())):
            if i >= len(args):
                break
            type_annotation = str(sig.parameters[k].annotation)
            #print("Annotation:", type_annotation)
            args = list(args)
            for typ in ["int", "float", "str"]:
                if typ in type_annotation:
                    converter = eval(typ)
                    #print("converter", converter)
                    args[i] = converter(args[i])

        gpu_out = cle_function(*args, **kwargs)

        if sig.return_annotation in [napari.types.LabelsData, "napari.types.LabelsData"]:
            if gpu_out.dtype is not int:
                gpu_out = gpu_out.astype(int)

        return gpu_out, args


def _show_result(
    gpu_out: np.ndarray,
    viewer: Viewer,
    name: str,
    layer_type: str,
    op_id: int,
    translate=None,
    cmap=None,
    blending=None,
    scale=None,
) -> Optional[Layer]:
    """Show `gpu_out` in the napari viewer.

    Parameters
    ----------
    gpu_out : np.ndarray
        an image to show
    viewer : napari.Viewer
        The napari viewer instance
    name : str
        The name of the layer to create or update.
    layer_type : str
        the layer type to create (must be 'labels' or 'image)
    op_id : int
        an ID to associate with the newly created layer (will be added to
        layer.metada['op_id'])
    translate : [type], optional
        translate parameter for layer creation, by default None
    cmap : str, optional
        a colormap to use for images, by default None
    blending : str, optional
        blending mode for visualization, by default None

    Returns
    -------
    layer : Optional[Layer]
        The created/udpated layer, or None if no viewer is present.
    """
    if layer_type == "dataframe":
        # todo: in case an operation returns a dataframe; do we need to do anything with it?
        return None

    #print("OP ID ", op_id)
    if not viewer:
        logger.warning("no viewer, cannot add image")
        return
    # show result in napari
    clims = [gpu_out.min(), gpu_out.max()]

    if clims[1] == 0:
        clims[1] = 1

    if clims[0] == clims[1]:
        clims = None

    # conversion will be done inside napari. We can continue working with the potentially OCL-array from here.
    data = gpu_out

    try:
        # look for an existing layer
        layer = next(x for x in viewer.layers if isinstance(x.metadata, dict) and x.metadata.get(OP_ID) == op_id)
        # logger.debug(f"updating existing layer: {layer}, with id: {op_id}")
        layer.data = data
        layer.name = name
        # layer.translate = translate
    except StopIteration:
        # otherwise create a new one
        # logger.debug(f"creating new layer for id: {op_id}")
        add_layer = getattr(viewer, f"add_{layer_type}")
        kwargs = dict(name=name, metadata={OP_ID: op_id})
        if layer_type == "image":
            kwargs["colormap"] = cmap
            kwargs["blending"] = blending
            kwargs['contrast_limits'] = clims

        layer = add_layer(data, **kwargs)

    if scale is not None:
        if len(layer.data.shape) <= len(scale):
            layer.scale = scale[-len(layer.data.shape):]
    return layer


def _generate_signature_for_category(category: Category, search_string:str= None) -> Signature:
    """Create an inspect.Signature object representing a cle Category.

    The output of this function can be used to set function.__signature__ so that
    magicgui can convert it into the appropriate widget.
    """
    k = Parameter.KEYWORD_ONLY

    # add inputs (we name them inputN ...)
    params = [
        Parameter(f"input{n}", k, annotation=t) for n, t in enumerate(category.inputs)
    ]
    # Add valid operations choices (will create the combo box)
    from .._categories import operations_in_menu
    choices = list(operations_in_menu(category, search_string))
    #print("choices:", choices)
    op_type = Annotated[str, {"choices": choices, "label": "Operation"}]
    default_op = category.default_op
    if not any(default_op == op for op in choices):
        #print("Default-operation is not in list!")
        default_op = None

    if default_op is None:
        params.append(
            Parameter(OP_NAME_PARAM, k, annotation=op_type)
        )
    else:
        params.append(
            Parameter(OP_NAME_PARAM, k, annotation=op_type, default=default_op)
        )
    # add the args that will be passed to the cle operation.
    for i, (name, type_, default) in enumerate(category_args):
        if i < len(category.default_values):
            default = category.default_values[i]
        params.append(Parameter(name, k, annotation=type_, default=default))

    # add a viewer.  This allows our widget to know if it's in a viewer
    params.append(
        Parameter(VIEWER_PARAM, k, annotation="napari.viewer.Viewer", default=None)
    )
    result = Signature(params)
    #print("Signature", result)
    return result

def _get_operation_name_for_category_clicked(category: Category, search_string:str= None) -> str:
    """Create an inspect.Signature object representing a cle Category.

    The output of this function is the operation name for a clicked cataegory given a search string
    """
    # Add valid operations choices (will create the combo box)
    from .._categories import operations_in_menu
    choices = list(operations_in_menu(category, search_string))

    default_op = category.default_op
    if not any(default_op == op for op in choices):
        #print("Default-operation is not in list!")
        default_op = None

<<<<<<< HEAD
    if default_op is None:
        return choices[0]
        
    else:
        return default_op

def make_gui_for_category(category: Category, search_string:str = None, viewer: napari.Viewer = None, button_size=24, operation_name:str=None, autocall:bool=True) -> magicgui.widgets.FunctionGui[Layer]:
=======
def make_gui_for_category(category: Category, search_string:str = None, viewer: napari.Viewer = None, button_size=40) -> magicgui.widgets.FunctionGui[Layer]:
>>>>>>> 2f0d1592
    """Generate a magicgui widget for a Category object

    Parameters
    ----------
    category : Category
        An instance of a _categories.Category. (holds information about the cle operations,
        input types, and arguments that the widget needs to represent.)

    Returns
    -------
    magicgui.widgets.FunctionGui
        A magicgui widget instance
    """
    widget = None
    def gui_function(**kwargs) -> Optional[Layer]:
        """A function that calls a cle operation `call_op` and shows the result.

        This is the function that will be called by our magicgui widget.
        We modify it's __signature__ below.
        """
        viewer = kwargs.pop(VIEWER_PARAM, None)
        inputs = []
        for i in [kwargs.pop(k) for k in list(kwargs) if k.startswith("input")]:
            if isinstance(i, napari.layers.Layer):
                inputs.append(i)
            else:
                from napari_workflows._workflow import _get_layer_from_data
                inputs.append(_get_layer_from_data(viewer, i))

        t_position = None
        if viewer is not None and len(viewer.dims.current_step) == 4:
            # in case we process a 4D-data set, we need read out the current timepoint
            # and consider it further down in call_op
            t_position = viewer.dims.current_step[0]

            currstep_event = viewer.dims.events.current_step

            def update(event):
                currstep_event.disconnect(update)
                widget()

            if hasattr(widget, 'updater'):
                currstep_event.disconnect(widget.updater)

            widget.updater = update

            currstep_event.connect(update)

        # todo: deal with 5D and nD data
        op_name = kwargs.pop("op_name")
        try:
            result, used_args = call_op(op_name, inputs, t_position, viewer, **kwargs)
        except TypeError as e:
            result = None
            used_args = []
            import warnings
            warnings.warn("Operation failed. Please check input parameters and documentation.\n" + str(e))

        # add a help-button
        description = find_function(op_name).__doc__
        if description is not None:
            description = description.replace("\n    ", "\n").replace("\n", "<br/>")
            getattr(widget, OP_NAME_PARAM).native.setToolTip("<html>" + description + "</html>")

        if result is not None:
            from napari.layers._source import layer_source
            with layer_source(widget=widget):
                result_layer = _show_result(
                    result,
                    viewer,
                    name=f"Result of {op_name}",
                    layer_type=category.output,
                    op_id=id(gui_function),
                    cmap=category.color_map,
                    blending=category.blending,
                    scale=inputs[0].scale,
                )
            if result_layer is None:
                return None

            # notify workflow manager that something was created / updated
            try:
                from napari_workflows import WorkflowManager
                manager = WorkflowManager.install(viewer)

                # this step basically separates actual arguments from kwargs as this can cause 
                # conflicts when setting the workflow step. 
                signat = signature(find_function(op_name))
                only_args = [
                    arg for arg, param in zip(used_args,signat.parameters.values()) 
                    if param.default is param.empty
                ]
                determined_kwargs = {
                    name:value for (name,param),value in zip(signat.parameters.items(),used_args) 
                    if not (param.default is param.empty)
                }
                # debugging prints
                #print(f'only arguments: {only_args}')
                #print(f'det kwargs:     {determined_kwargs}')
                manager.update(result_layer, find_function(op_name), *only_args, **determined_kwargs)
                #print("notified", result_layer.name, find_function(op_name))
            except ImportError:
                pass # recording workflows in the WorkflowManager is a nice-to-have at the moment.

            def _on_layer_removed(event):
                layer = event.value
                if layer in inputs or layer is result_layer:
                    try:
                        viewer.window.remove_dock_widget(widget.native)
                    # TODO find more elegant or specific solution 
                    # because this could break some stuff
                    except:
                        pass

            viewer.layers.events.removed.connect(_on_layer_removed)

            return result_layer
        return None

    gui_function.__name__ = f'do_{category.name.lower().replace(" ", "_")}'
    gui_function.__signature__ = _generate_signature_for_category(category, search_string)

    # create the widget
<<<<<<< HEAD
    widget = magicgui(gui_function, auto_call=autocall)
=======
    widget = magicgui(gui_function, auto_call=category.auto_call)
>>>>>>> 2f0d1592
    widget.native.setMinimumWidth(100)
    modify_layout(widget.native, button_size=button_size)

    if operation_name == None:
        operation_name = _get_operation_name_for_category_clicked(category,search_string)
    
    # when the operation name changes, we want to update the argument labels
    # to be appropriate for the corresponding cle operation.
    op_name_widget = getattr(widget, OP_NAME_PARAM)
    op_name_widget.value = operation_name

    @op_name_widget.changed.connect
    def update_positional_labels(*_: Any):
        func = find_function(op_name_widget.value)
        new_sig = signature(func)
        # get the names of positional parameters in the new operation
        param_names, numeric_param_names, bool_param_names, str_param_names = separate_argnames_by_type(
            new_sig.parameters.items())
        num_count = 0
        str_count = 0
        bool_count = 0

        # show needed elements and set right label
        n_params = len(param_names)
        for n, arg in enumerate(category_args):
            arg_gui_name = arg[0]
            arg_gui_type = arg[1]
            wdg = getattr(widget, arg_gui_name)
            if arg_gui_type == FloatRange:
                if num_count < len(numeric_param_names):
                    arg_func_name = numeric_param_names[num_count]
                    num_count = num_count + 1
                else:
                    wdg.hide()
                    continue
            elif arg_gui_type == BoolType:
                if bool_count < len(bool_param_names):
                    arg_func_name = bool_param_names[bool_count]
                    bool_count = bool_count + 1
                else:
                    wdg.hide()
                    continue
            elif arg_gui_type == StringType:
                if str_count < len(str_param_names):
                    arg_func_name = str_param_names[str_count]
                    str_count = str_count + 1
                else:
                    wdg.hide()
                    continue
            else:
                arg_func_name = "?"
                print("Unsupported type:", arg_gui_type)
                continue

            wdg.label = arg_func_name
            wdg.text = arg_func_name
            wdg.show()

    # run it once to update the labels
    update_positional_labels()

    return widget


def modify_layout(widget, button_size = 32):
    QTimer.singleShot(100, partial(_modify_layout, widget, button_size))

def _modify_layout(widget, button_size=32):
    try:
        if hasattr(widget, "layout"):
            layout = widget.layout()
            if layout is not None:
                if isinstance(widget, QWidget):
                    layout.setContentsMargins(5, 1, 5, 1)
                    layout.setSpacing(0)

                for i in range(layout.count()):
                    w = layout.itemAt(i)
                    if isinstance(w.widget(), QDoubleSpinBox):
                        w.widget().setStyleSheet("""
                           QDoubleSpinBox::down-button{
                               width: {button_size};
                               height: {button_size}
                           }
                           QDoubleSpinBox::up-button{
                               height: {button_size};
                               width: {button_size};
                           }""".replace("{button_size}", str(button_size)))
                        w.widget().setMinimumHeight(button_size)
                    if isinstance(w.widget(), QComboBox):
                        w.widget().setMinimumHeight(button_size)
                        w.widget().view().setWordWrap(True)
                    modify_layout(w.widget(), button_size=button_size)
    except:
        pass

def separate_argnames_by_type(items):
    param_names = [
        name
        for name, param in items
        if param.annotation in {int, str, float, bool}
    ]
    numeric_param_names = [
        name
        for name, param in items
        if param.annotation in {int, float}
    ]
    bool_param_names = [
        name
        for name, param in items
        if param.annotation in {bool}
    ]
    str_param_names = [
        name
        for name, param in items
        if param.annotation in {str}
    ]
    return param_names, numeric_param_names, bool_param_names, str_param_names<|MERGE_RESOLUTION|>--- conflicted
+++ resolved
@@ -348,7 +348,6 @@
         #print("Default-operation is not in list!")
         default_op = None
 
-<<<<<<< HEAD
     if default_op is None:
         return choices[0]
         
@@ -356,9 +355,6 @@
         return default_op
 
 def make_gui_for_category(category: Category, search_string:str = None, viewer: napari.Viewer = None, button_size=24, operation_name:str=None, autocall:bool=True) -> magicgui.widgets.FunctionGui[Layer]:
-=======
-def make_gui_for_category(category: Category, search_string:str = None, viewer: napari.Viewer = None, button_size=40) -> magicgui.widgets.FunctionGui[Layer]:
->>>>>>> 2f0d1592
     """Generate a magicgui widget for a Category object
 
     Parameters
@@ -482,11 +478,7 @@
     gui_function.__signature__ = _generate_signature_for_category(category, search_string)
 
     # create the widget
-<<<<<<< HEAD
     widget = magicgui(gui_function, auto_call=autocall)
-=======
-    widget = magicgui(gui_function, auto_call=category.auto_call)
->>>>>>> 2f0d1592
     widget.native.setMinimumWidth(100)
     modify_layout(widget.native, button_size=button_size)
 
